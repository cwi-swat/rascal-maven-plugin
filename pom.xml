--- conflicted
+++ resolved
@@ -3,11 +3,7 @@
 
 	<groupId>org.rascalmpl</groupId>
 	<artifactId>rascal-maven-plugin</artifactId>
-<<<<<<< HEAD
-	<version>0.0.1-simulated-annotations-SNAPSHOT</version>
-=======
-	<version>0.2.0-SNAPSHOT</version>
->>>>>>> b85e5605
+	<version>0.2.0-simulated-annotations-SNAPSHOT</version>
 	<packaging>maven-plugin</packaging>
 
         <scm>
@@ -54,12 +50,8 @@
 		<dependency>
 			<groupId>org.rascalmpl</groupId>
 			<artifactId>rascal</artifactId>
-<<<<<<< HEAD
+                        <!-- WARNING: do not use a SNAPSHOT dependency here, because that breaks the bootstrap chain -->
 			<version>0.15.0-simulated-annotations-SNAPSHOT</version>
-=======
-                        <!-- WARNING: do not use a SNAPSHOT dependency here, because that breaks the bootstrap chain -->
-			<version>0.14.0</version>
->>>>>>> b85e5605
                         <scope>compile</scope>
 		</dependency>
 		<dependency>
